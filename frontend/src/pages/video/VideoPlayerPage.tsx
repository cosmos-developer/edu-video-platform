--- conflicted
+++ resolved
@@ -19,7 +19,6 @@
   const [loading, setLoading] = useState(true)
   const [error, setError] = useState<string | null>(null)
   const [completionMessage, setCompletionMessage] = useState<string | null>(null)
-  const [showQAPanel, setShowQAPanel] = useState(true) // Default to showing Q&A panel
 
   useEffect(() => {
     if (!videoId) {
@@ -70,84 +69,11 @@
   }
 
   const handleMilestoneReached = async (sessionId: string, milestoneId: string, timestamp: number) => {
-<<<<<<< HEAD
-    const milestoneProgress = await sessionService.markMilestoneReached(sessionId, {
-      milestoneId,
-      timestamp
-    })
-    
-    // Update session with new milestone progress
-    if (session) {
-      setSession(prev => {
-        // Check if milestone already exists
-        const existing = prev?.milestoneProgress?.find(mp => mp.milestoneId === milestoneId)
-        if (existing) {
-          return prev!
-        }
-        
-        return {
-          ...prev!,
-          milestoneProgress: [
-            ...(prev?.milestoneProgress || []),
-            {
-              id: `mp_${Date.now()}`, // Generate temporary ID
-              sessionId: sessionId,
-              milestoneId: milestoneId,
-              timestamp: timestamp,
-              reachedAt: new Date().toISOString()
-            }
-          ]
-        }
-      })
-    }
-  }
-
-  const handleAnswerSubmit = async (sessionId: string, questionId: string, answer: string, milestoneId: string) => {
-    const response = await sessionService.submitAnswer(sessionId, {
-      questionId,
-      answer,
-      milestoneId
-    })
-    
-    // Update session with new question attempt
-    if (session && response) {
-      setSession(prev => {
-        // Remove any existing attempt for this question and add the new one
-        const filteredAttempts = (prev?.questionAttempts || []).filter(qa => qa.questionId !== questionId)
-        
-        return {
-          ...prev!,
-          questionAttempts: [
-            ...filteredAttempts,
-            {
-              id: response.answer?.id || `qa_${Date.now()}`,
-              studentId: prev?.studentId || '',
-              questionId: questionId,
-              sessionId: sessionId,
-              status: response.isCorrect ? 'CORRECT' : 'INCORRECT',
-              attemptNumber: 1,
-              studentAnswer: { answer },
-              isCorrect: response.isCorrect,
-              score: response.score || 0,
-              timeSpent: 0,
-              hintsUsed: [],
-              createdAt: new Date().toISOString(),
-              updatedAt: new Date().toISOString(),
-              submittedAt: new Date().toISOString()
-            }
-          ]
-        }
-      })
-    }
-    
-    return response
-=======
     await manager.markMilestoneReached(sessionId, milestoneId, timestamp)
   }
 
   const handleAnswerSubmit = async (sessionId: string, questionId: string, answer: string, milestoneId: string) => {
     return await manager.submitAnswer(sessionId, questionId, answer, milestoneId)
->>>>>>> 25681ba6
   }
 
   const handleSessionComplete = async (sessionId: string, finalTime: number, totalWatchTime: number) => {
@@ -157,14 +83,12 @@
     })
     
     // Show completion message
-    if (response && response.status === 'COMPLETED') {
+    if (response.status === 'COMPLETED') {
       setCompletionMessage(`Congratulations! You've completed ${video?.title || 'this video'}.`)
       
       // Auto-hide after 5 seconds
       setTimeout(() => setCompletionMessage(null), 5000)
     }
-    
-    return response
   }
 
   if (loading || videoLoading) {
@@ -222,117 +146,57 @@
   }
 
   return (
-    <div className="h-screen flex flex-col">
-      {/* Header */}
-      <div className="bg-white border-b px-6 py-3 flex items-center justify-between">
-        <div className="flex items-center">
-          <button
-            onClick={() => navigate('/lessons')}
-            className="flex items-center text-blue-600 hover:text-blue-700 transition-colors mr-6"
-          >
-            <svg className="w-5 h-5 mr-2" fill="none" stroke="currentColor" viewBox="0 0 24 24">
-              <path strokeLinecap="round" strokeLinejoin="round" strokeWidth="2" d="M10 19l-7-7m0 0l7-7m-7 7h18" />
+    <div className="p-6">
+      {/* Back Navigation */}
+      <div className="mb-6">
+        <button
+          onClick={() => navigate('/lessons')}
+          className="flex items-center text-blue-600 hover:text-blue-700 transition-colors"
+        >
+          <svg className="w-5 h-5 mr-2" fill="none" stroke="currentColor" viewBox="0 0 24 24">
+            <path strokeLinecap="round" strokeLinejoin="round" strokeWidth="2" d="M10 19l-7-7m0 0l7-7m-7 7h18" />
+          </svg>
+          Back to Lessons
+        </button>
+      </div>
+
+      {/* Video Group Context */}
+      {video.videoGroup && (
+        <div className="mb-4">
+          <nav className="text-sm text-gray-500">
+            <span>{video.videoGroup.title}</span>
+            <span className="mx-2">›</span>
+            <span className="text-gray-900">{video.title}</span>
+          </nav>
+        </div>
+      )}
+
+      {/* Completion Message */}
+      {completionMessage && (
+        <div className="mb-4 p-4 bg-green-50 border border-green-200 rounded-lg">
+          <div className="flex items-center">
+            <svg className="w-6 h-6 text-green-600 mr-2" fill="currentColor" viewBox="0 0 20 20">
+              <path fillRule="evenodd" d="M10 18a8 8 0 100-16 8 8 0 000 16zm3.707-9.293a1 1 0 00-1.414-1.414L9 10.586 7.707 9.293a1 1 0 00-1.414 1.414l2 2a1 1 0 001.414 0l4-4z" clipRule="evenodd" />
             </svg>
-            Back to Lessons
-          </button>
-          
-          {/* Video Group Context */}
-          {video.videoGroup && (
-            <nav className="text-sm text-gray-500">
-              <span>{video.videoGroup.title}</span>
-              <span className="mx-2">›</span>
-              <span className="text-gray-900 font-medium">{video.title}</span>
-            </nav>
-          )}
-        </div>
-        
-        {/* Layout Controls */}
-        <button
-          onClick={() => setShowQAPanel(!showQAPanel)}
-          className={`px-3 py-1.5 rounded-lg text-sm font-medium transition-colors ${
-            showQAPanel 
-              ? 'bg-blue-100 text-blue-700 hover:bg-blue-200' 
-              : 'bg-gray-100 text-gray-700 hover:bg-gray-200'
-          }`}
-        >
-          <svg className="w-4 h-4 inline-block mr-1.5" fill="none" stroke="currentColor" viewBox="0 0 24 24">
-            <path strokeLinecap="round" strokeLinejoin="round" strokeWidth="2" d="M8 10h.01M12 10h.01M16 10h.01M9 16H5a2 2 0 01-2-2V6a2 2 0 012-2h14a2 2 0 012 2v8a2 2 0 01-2 2h-5l-5 5v-5z" />
-          </svg>
-          {showQAPanel ? 'Hide' : 'Show'} Q&A
-        </button>
-      </div>
-
-      {/* Main Content Area */}
-      <div className="flex-1 flex overflow-hidden">
-        {/* Video Section */}
-        <div className={`${showQAPanel ? 'w-2/3' : 'w-full'} flex flex-col`}>
-          {/* Completion Message */}
-          {completionMessage && (
-            <div className="mx-6 mt-4 p-4 bg-green-50 border border-green-200 rounded-lg">
-              <div className="flex items-center">
-                <svg className="w-6 h-6 text-green-600 mr-2" fill="currentColor" viewBox="0 0 20 20">
-                  <path fillRule="evenodd" d="M10 18a8 8 0 100-16 8 8 0 000 16zm3.707-9.293a1 1 0 00-1.414-1.414L9 10.586 7.707 9.293a1 1 0 00-1.414 1.414l2 2a1 1 0 001.414 0l4-4z" clipRule="evenodd" />
-                </svg>
-                <div className="flex-1">
-                  <p className="text-green-800 font-medium">{completionMessage}</p>
-                  <div className="flex items-center space-x-4 mt-2">
-                    <button
-                      onClick={() => navigate('/lessons')}
-                      className="text-sm text-green-600 hover:text-green-700 underline"
-                    >
-                      Back to Lessons
-                    </button>
-                    {video?.videoGroup && (
-                      <button
-                        onClick={() => navigate(`/lessons/${video.videoGroup?.id}`)}
-                        className="text-sm text-green-600 hover:text-green-700 underline"
-                      >
-                        Continue Lesson Series
-                      </button>
-                    )}
-                  </div>
-                </div>
+            <div className="flex-1">
+              <p className="text-green-800 font-medium">{completionMessage}</p>
+              <div className="flex items-center space-x-4 mt-2">
                 <button
-                  onClick={() => setCompletionMessage(null)}
-                  className="text-green-600 hover:text-green-800"
+                  onClick={() => navigate('/lessons')}
+                  className="text-sm text-green-600 hover:text-green-700 underline"
                 >
-                  <svg className="w-5 h-5" fill="none" stroke="currentColor" viewBox="0 0 24 24">
-                    <path strokeLinecap="round" strokeLinejoin="round" strokeWidth="2" d="M6 18L18 6M6 6l12 12" />
-                  </svg>
+                  Back to Lessons
                 </button>
+                {video?.videoGroup && (
+                  <button
+                    onClick={() => navigate(`/lessons/${video.videoGroup?.id}`)}
+                    className="text-sm text-green-600 hover:text-green-700 underline"
+                  >
+                    Continue Lesson Series
+                  </button>
+                )}
               </div>
             </div>
-<<<<<<< HEAD
-          )}
-          
-          {/* Learning Progress - Outside and above video */}
-          {session && (
-            <div className="px-6 py-4 bg-gray-50 border-b">
-              <div className="grid grid-cols-3 gap-4">
-                <div className="bg-white rounded-lg p-4 border shadow-sm">
-                  <div className="text-2xl font-bold text-blue-600">
-                    {session.status === 'COMPLETED' ? '100' : Math.round((session.currentPosition / (video?.duration || 1)) * 100)}%
-                  </div>
-                  <div className="text-sm text-gray-600 mt-1">Video Progress</div>
-                </div>
-                
-                <div className="bg-white rounded-lg p-4 border shadow-sm">
-                  <div className="text-2xl font-bold text-green-600">
-                    {session.milestoneProgress?.length || 0}
-                    <span className="text-sm text-gray-500">/{video?.milestones?.length || 0}</span>
-                  </div>
-                  <div className="text-sm text-gray-600 mt-1">Milestones Reached</div>
-                </div>
-                
-                <div className="bg-white rounded-lg p-4 border shadow-sm">
-                  <div className="text-2xl font-bold text-purple-600">
-                    {session.questionAttempts?.filter(qa => qa.isCorrect).length || 0}
-                    <span className="text-sm text-gray-500">/{session.questionAttempts?.length || 0}</span>
-                  </div>
-                  <div className="text-sm text-gray-600 mt-1">Correct Answers</div>
-                </div>
-              </div>
-=======
             <button
               onClick={() => setCompletionMessage(null)}
               className="text-green-600 hover:text-green-800"
@@ -372,121 +236,60 @@
                 {sessionMeta?.totalAnswers || 
                  session?.questionAnswers?.length || 0}
               </span>
->>>>>>> 25681ba6
-            </div>
-          )}
-
-          {/* Video Player Container */}
-          <div className="flex-1 p-6 overflow-auto">
-            <VideoPlayer
-              video={video}
-              session={session}
-              onSessionStart={handleSessionStart}
-              onProgressUpdate={handleProgressUpdate}
-              onMilestoneReached={handleMilestoneReached}
-              onAnswerSubmit={handleAnswerSubmit}
-              onSessionComplete={handleSessionComplete}
-            />
-          </div>
-        </div>
-        
-        {/* Q&A Panel - Side only */}
-        {showQAPanel && (
-          <div className="w-1/3 border-l bg-gray-50 flex flex-col">
-            <div className="p-4 bg-white border-b">
-              <h3 className="text-lg font-semibold text-gray-900">Questions & Answers</h3>
-              <p className="text-sm text-gray-600 mt-1">Review milestone questions and your responses</p>
-            </div>
-            
-            <div className="flex-1 overflow-auto p-4">
-              {video?.milestones && video.milestones.some(m => m.questions && m.questions.length > 0) ? (
-                <div className="space-y-4">
-                  {video.milestones
-                    .filter(m => m.questions && m.questions.length > 0)
-                    .map((milestone) => (
-                      <div key={milestone.id} className="bg-white border rounded-lg p-4 shadow-sm">
-                        <div className="flex items-center justify-between mb-3">
-                          <div>
-                            <h4 className="font-medium text-gray-900">{milestone.title}</h4>
-                            <p className="text-xs text-gray-500 mt-0.5">
-                              At {Math.floor(milestone.timestamp / 60)}:{(milestone.timestamp % 60).toFixed(0).padStart(2, '0')}
-                            </p>
-                          </div>
-                          <span className="px-2 py-1 rounded-full text-xs font-medium bg-purple-100 text-purple-700">
-                            {milestone.questions?.length || 0} Questions
-                          </span>
-                        </div>
-                        
-                        <div className="space-y-3">
-                          {milestone.questions?.map((question, qIndex) => {
-                            const userAttempt = session?.questionAttempts?.find(qa => qa.questionId === question.id)
-                            
-                            return (
-                              <div key={question.id} className="border-l-2 border-gray-200 pl-3">
-                                <p className="text-sm font-medium text-gray-700">
-                                  Q{qIndex + 1}: {question.text || question.question}
-                                </p>
-                                {userAttempt ? (
-                                  <div className={`mt-1 p-2 rounded text-sm ${
-                                    userAttempt.isCorrect 
-                                      ? 'bg-green-50 text-green-700 border border-green-200' 
-                                      : 'bg-red-50 text-red-700 border border-red-200'
-                                  }`}>
-                                    <div className="flex items-center">
-                                      {userAttempt.isCorrect ? (
-                                        <svg className="w-4 h-4 mr-1" fill="currentColor" viewBox="0 0 20 20">
-                                          <path fillRule="evenodd" d="M10 18a8 8 0 100-16 8 8 0 000 16zm3.707-9.293a1 1 0 00-1.414-1.414L9 10.586 7.707 9.293a1 1 0 00-1.414 1.414l2 2a1 1 0 001.414 0l4-4z" clipRule="evenodd" />
-                                        </svg>
-                                      ) : (
-                                        <svg className="w-4 h-4 mr-1" fill="currentColor" viewBox="0 0 20 20">
-                                          <path fillRule="evenodd" d="M10 18a8 8 0 100-16 8 8 0 000 16zM8.707 7.293a1 1 0 00-1.414 1.414L8.586 10l-1.293 1.293a1 1 0 101.414 1.414L10 11.414l1.293 1.293a1 1 0 001.414-1.414L11.414 10l1.293-1.293a1 1 0 00-1.414-1.414L10 8.586 8.707 7.293z" clipRule="evenodd" />
-                                        </svg>
-                                      )}
-                                      <span className="font-medium">
-                                        {userAttempt.isCorrect ? 'Correct' : 'Incorrect'}
-                                      </span>
-                                    </div>
-                                    <p className="text-xs mt-1">
-                                      Your answer: {typeof userAttempt.studentAnswer === 'object' ? userAttempt.studentAnswer.answer : userAttempt.studentAnswer}
-                                    </p>
-                                    {!userAttempt.isCorrect && question.questionData && (
-                                      <p className="text-xs mt-1 font-medium">
-                                        Correct answer: {
-                                          question.type === 'MULTIPLE_CHOICE' 
-                                            ? question.questionData.options?.[question.questionData.correctAnswerIndex]
-                                            : question.type === 'TRUE_FALSE'
-                                            ? question.questionData.correctAnswer ? 'True' : 'False'
-                                            : question.questionData.correctAnswers?.[0]
-                                        }
-                                      </p>
-                                    )}
-                                  </div>
-                                ) : (
-                                  <div className="mt-1 p-2 bg-gray-50 border border-gray-200 rounded text-sm text-gray-500 italic">
-                                    Not answered yet
-                                  </div>
-                                )}
-                              </div>
-                            )
-                          })}
-                        </div>
-                      </div>
-                    ))
-                  }
+            </div>
+            <div className="text-sm text-gray-600 mt-1">Correct Answers</div>
+          </div>
+        </div>
+      )}
+
+      {/* Interactive Video Player */}
+      <VideoPlayer
+        video={video}
+        session={session}
+        onSessionStart={handleSessionStart}
+        onProgressUpdate={handleProgressUpdate}
+        onMilestoneReached={handleMilestoneReached}
+        onAnswerSubmit={handleAnswerSubmit}
+        onSessionComplete={handleSessionComplete}
+      />
+      
+      {/* Related Videos */}
+      {video?.videoGroup && video.videoGroup.videos && video.videoGroup.videos.length > 1 && (
+        <div className="mt-8">
+          <h3 className="text-lg font-semibold text-gray-900 mb-4">More from this Lesson</h3>
+          <div className="grid grid-cols-1 md:grid-cols-2 lg:grid-cols-3 gap-4">
+            {video.videoGroup.videos
+              .filter(v => v.id !== video.id)
+              .slice(0, 6)
+              .map((relatedVideo) => (
+                <div
+                  key={relatedVideo.id}
+                  onClick={() => navigate(`/video/${relatedVideo.id}`)}
+                  className="card cursor-pointer hover:shadow-md transition-shadow"
+                >
+                  <div className="aspect-video bg-gray-200 rounded-lg mb-3 flex items-center justify-center">
+                    {relatedVideo.thumbnailUrl ? (
+                      <img
+                        src={relatedVideo.thumbnailUrl}
+                        alt={relatedVideo.title}
+                        className="w-full h-full object-cover rounded-lg"
+                      />
+                    ) : (
+                      <svg className="w-8 h-8 text-gray-400" fill="none" stroke="currentColor" viewBox="0 0 24 24">
+                        <path strokeLinecap="round" strokeLinejoin="round" strokeWidth="2" d="M15 10l4.553-2.276A1 1 0 0121 8.618v6.764a1 1 0 01-1.447.894L15 14M5 18h8a2 2 0 002-2V8a2 2 0 00-2-2H5a2 2 0 00-2 2v8a2 2 0 002 2z" />
+                      </svg>
+                    )}
+                  </div>
+                  <h4 className="font-medium text-gray-900 truncate">{relatedVideo.title}</h4>
+                  <p className="text-sm text-gray-500 mt-1">
+                    {relatedVideo.duration ? `${Math.floor(relatedVideo.duration / 60)}:${(relatedVideo.duration % 60).toFixed(0).padStart(2, '0')}` : 'Unknown duration'}
+                  </p>
                 </div>
-              ) : (
-                <div className="bg-white rounded-lg p-8 text-center">
-                  <svg className="w-16 h-16 mx-auto mb-4 text-gray-300" fill="none" stroke="currentColor" viewBox="0 0 24 24">
-                    <path strokeLinecap="round" strokeLinejoin="round" strokeWidth="1.5" d="M8.228 9c.549-1.165 2.03-2 3.772-2 2.21 0 4 1.343 4 3 0 1.4-1.278 2.575-3.006 2.907-.542.104-.994.54-.994 1.093m0 3h.01M21 12a9 9 0 11-18 0 9 9 0 0118 0z" />
-                  </svg>
-                  <p className="text-gray-600 font-medium">No questions available</p>
-                  <p className="text-sm text-gray-500 mt-2">Questions will appear here as you reach milestones with quiz content</p>
-                </div>
-              )}
-            </div>
-          </div>
-        )}
-      </div>
+              ))
+            }
+          </div>
+        </div>
+      )}
     </div>
   )
 }