import { useState, useRef, useEffect } from 'react'
import type { Video, VideoSession, Milestone } from '../../services/video'
import { videoService } from '../../services/video'
import { QuestionOverlay } from './QuestionOverlay'
import { VideoControls } from './VideoControls'
import { useVideoState } from '../../hooks/useVideoState'
import { useVideoStateManager } from '../../contexts/VideoStateContext'

interface VideoPlayerProps {
  video: Video
  session?: VideoSession | null
  onSessionStart: (videoId: string) => Promise<VideoSession>
  onProgressUpdate: (sessionId: string, currentTime: number, totalWatchTime: number) => Promise<void>
  onMilestoneReached: (sessionId: string, milestoneId: string, timestamp: number) => Promise<void>
  onAnswerSubmit: (sessionId: string, questionId: string, answer: string, milestoneId: string) => Promise<{ isCorrect: boolean; explanation?: string }>
  onSessionComplete: (sessionId: string, finalTime: number, totalWatchTime: number) => Promise<VideoSession | void>
}

export function VideoPlayer({
  video,
  session,
  onSessionStart,
  onProgressUpdate,
  onMilestoneReached,
  onAnswerSubmit,
  onSessionComplete
}: VideoPlayerProps) {
  const videoRef = useRef<HTMLVideoElement>(null)
  const manager = useVideoStateManager()
  const { milestones: stateMilestones, metadata } = useVideoState(video.id)
  const [currentSession, setCurrentSession] = useState<VideoSession | null>(session || null)
  const [isPlaying, setIsPlaying] = useState(false)
  const [currentTime, setCurrentTime] = useState(0)
  const [duration, setDuration] = useState(0)
  const [watchStartTime, setWatchStartTime] = useState<number | null>(null)
  const [totalWatchTime, setTotalWatchTime] = useState(0)
  const [currentMilestone, setCurrentMilestone] = useState<Milestone | null>(null)
  const [showQuestionOverlay, setShowQuestionOverlay] = useState(false)
  const [showMilestoneNotification, setShowMilestoneNotification] = useState(false)
  const [volume, setVolume] = useState(1)
  const [isMuted, setIsMuted] = useState(false)
  const [isFullscreen, setIsFullscreen] = useState(false)
  const [loading, setLoading] = useState(false)
  const [processedMilestones, setProcessedMilestones] = useState<Set<string>>(new Set())

  // Progress tracking
  const progressUpdateInterval = useRef<NodeJS.Timeout | undefined>(undefined)
  const lastProgressUpdate = useRef<number>(0)
  const isProcessingMilestone = useRef<boolean>(false)

  useEffect(() => {
    if (session) {
      setCurrentSession(session)
      setTotalWatchTime(session.totalWatchTime)
      
      // Initialize processed milestones from session
      if (session.milestoneProgress) {
        const reached = new Set(session.milestoneProgress.map(mp => mp.milestoneId))
        setProcessedMilestones(reached)
      }
      
      // Resume video from last position
      if (videoRef.current && session.currentTime > 0) {
        videoRef.current.currentTime = session.currentTime
      }
    }
  }, [session])

  useEffect(() => {
    const video = videoRef.current
    if (!video) return

    const handleLoadedMetadata = () => {
      setDuration(video.duration)
      
      // Resume from session position
      if (currentSession?.currentTime) {
        video.currentTime = currentSession.currentTime
        setCurrentTime(currentSession.currentTime)
      }
    }

    const handleTimeUpdate = () => {
      const time = video.currentTime
      setCurrentTime(time)
      
      // Check for milestones
      checkForMilestones(time)
    }

    const handlePlay = () => {
      setIsPlaying(true)
      setWatchStartTime(Date.now())
      startProgressTracking()
    }

    const handlePause = () => {
      setIsPlaying(false)
      updateWatchTime()
      stopProgressTracking()
    }

    const handleEnded = () => {
      setIsPlaying(false)
      updateWatchTime()
      stopProgressTracking()
      handleVideoComplete()
    }

    const handleVolumeChange = () => {
      setVolume(video.volume)
      setIsMuted(video.muted)
    }

    video.addEventListener('loadedmetadata', handleLoadedMetadata)
    video.addEventListener('timeupdate', handleTimeUpdate)
    video.addEventListener('play', handlePlay)
    video.addEventListener('pause', handlePause)
    video.addEventListener('ended', handleEnded)
    video.addEventListener('volumechange', handleVolumeChange)

    return () => {
      video.removeEventListener('loadedmetadata', handleLoadedMetadata)
      video.removeEventListener('timeupdate', handleTimeUpdate)
      video.removeEventListener('play', handlePlay)
      video.removeEventListener('pause', handlePause)
      video.removeEventListener('ended', handleEnded)
      video.removeEventListener('volumechange', handleVolumeChange)
    }
  }, [currentSession])

  const startProgressTracking = () => {
    if (progressUpdateInterval.current) {
      clearInterval(progressUpdateInterval.current)
    }

    progressUpdateInterval.current = setInterval(() => {
      if (currentSession && videoRef.current) {
        const now = Date.now()
        const currentTime = videoRef.current.currentTime
        
        // Only update if significant time has passed or position changed significantly
        if (now - lastProgressUpdate.current > 5000 || 
            Math.abs(currentTime - lastProgressUpdate.current) > 5) {
          
          updateProgress(currentTime)
          lastProgressUpdate.current = now
        }
      }
    }, 5000) // Update every 5 seconds
  }

  const stopProgressTracking = () => {
    if (progressUpdateInterval.current) {
      clearInterval(progressUpdateInterval.current)
      progressUpdateInterval.current = undefined
    }
  }

  const updateWatchTime = () => {
    if (watchStartTime) {
      const additionalTime = Date.now() - watchStartTime
      setTotalWatchTime(prev => prev + additionalTime)
      setWatchStartTime(null)
    }
  }

  const updateProgress = async (currentTime: number) => {
    if (!currentSession) return

    // Calculate total watch time in milliseconds
    const additionalTime = watchStartTime ? Date.now() - watchStartTime : 0
    const currentWatchTimeMs = (totalWatchTime || 0) + additionalTime
    
    // Convert to seconds and ensure it's a valid number
    const totalWatchTimeSec = Math.floor(currentWatchTimeMs / 1000) || 0
    
    try {
      await onProgressUpdate(currentSession.id, currentTime, totalWatchTimeSec)
    } catch (error) {
      console.error('Failed to update progress:', error)
    }
  }

  const checkForMilestones = (currentTime: number) => {
<<<<<<< HEAD
    if (!video.milestones || isProcessingMilestone.current) return
    
    // Find the next unprocessed milestone within range
    const milestone = video.milestones.find(m => {
      // Skip if already processed
      if (processedMilestones.has(m.id)) return false
      
      // Check if we've reached this milestone (with small tolerance)
      const tolerance = 0.5
      return currentTime >= m.timestamp - tolerance && currentTime <= m.timestamp + tolerance
    })
=======
    // Use milestones from unified state instead of video prop
    const milestones = stateMilestones || video.milestones || []
    if (milestones.length === 0 || showQuestionOverlay) return

    const reachedMilestones = currentSession?.milestoneProgress?.map(mp => mp.milestoneId) || []
    
    const milestone = milestones.find(m => 
      Math.abs(currentTime - m.timestamp) <= 1 && // Within 1 second
      !reachedMilestones.includes(m.id)
    )
>>>>>>> 25681ba6

    if (milestone) {
      // Mark as processing and processed immediately to prevent re-triggering
      isProcessingMilestone.current = true
      setProcessedMilestones(prev => new Set(prev).add(milestone.id))
      handleMilestoneReached(milestone)
    }
  }

  const handleMilestoneReached = async (milestone: Milestone) => {
    if (!currentSession) {
      isProcessingMilestone.current = false
      return
    }

    try {
      // Pause video for all milestone types
      if (videoRef.current) {
        videoRef.current.pause()
      }

      // Mark milestone as reached in backend
      await onMilestoneReached(currentSession.id, milestone.id, milestone.timestamp)
      
      setCurrentMilestone(milestone)
      
      // Determine action based on milestone type
      if (milestone.type === 'QUIZ' || (milestone.questions && milestone.questions.length > 0)) {
        // Show question overlay for quiz milestones
        setShowQuestionOverlay(true)
      } else {
        // For PAUSE or CHECKPOINT milestones without questions
        setShowMilestoneNotification(true)
        
        // Auto-resume after notification for non-quiz milestones
        setTimeout(() => {
          setShowMilestoneNotification(false)
          setCurrentMilestone(null)
          
          if (videoRef.current) {
            // Skip past the milestone and resume
            videoRef.current.currentTime = milestone.timestamp + 1
            videoRef.current.play()
          }
          isProcessingMilestone.current = false
        }, 2000) // 2 second pause for non-quiz milestones
      }
    } catch (error) {
      console.error('Failed to mark milestone:', error)
      isProcessingMilestone.current = false
    }
  }

  const handleAnswerSubmit = async (questionId: string, answer: string): Promise<{ isCorrect: boolean; explanation?: string }> => {
    if (!currentSession || !currentMilestone) {
      throw new Error('No active session or milestone')
    }

    try {
      const result = await onAnswerSubmit(currentSession.id, questionId, answer, currentMilestone.id)
      return result
    } catch (error) {
      console.error('Failed to submit answer:', error)
      throw error
    }
  }

  const handleQuestionComplete = () => {
    setShowQuestionOverlay(false)
    
    // Resume playback
    setTimeout(() => {
      if (videoRef.current && currentMilestone) {
        // Skip past the milestone to avoid re-triggering
        videoRef.current.currentTime = currentMilestone.timestamp + 1
        videoRef.current.play()
      }
      setCurrentMilestone(null)
      isProcessingMilestone.current = false
    }, 300)
  }

  const handleVideoComplete = async () => {
    if (!currentSession) return

    updateWatchTime()
    const finalWatchTime = (totalWatchTime || 0) + (watchStartTime ? Date.now() - watchStartTime : 0)
    const finalWatchTimeSec = Math.floor(finalWatchTime / 1000) || 0

    try {
      const completedSession = await onSessionComplete(
        currentSession.id,
        duration || 0,
        finalWatchTimeSec
      )
      // Update the local session state with the completed session data
      if (completedSession) {
        setCurrentSession(completedSession)
      }
    } catch (error) {
      console.error('Failed to complete session:', error)
    }
  }

  const handlePlay = async () => {
    if (!currentSession) {
      // Start new session
      setLoading(true)
      try {
        const newSession = await onSessionStart(video.id)
        setCurrentSession(newSession)
        setTotalWatchTime(newSession.totalWatchTime)
        
        // Initialize processed milestones from new session
        if (newSession.milestoneProgress) {
          const reached = new Set(newSession.milestoneProgress.map(mp => mp.milestoneId))
          setProcessedMilestones(reached)
        }
      } catch (error) {
        console.error('Failed to start session:', error)
        setLoading(false)
        return
      }
      setLoading(false)
    }

    if (videoRef.current) {
      videoRef.current.play()
    }
  }

  const handlePause = () => {
    if (videoRef.current) {
      videoRef.current.pause()
    }
  }

  const handleSeek = (time: number) => {
    if (videoRef.current) {
      videoRef.current.currentTime = time
      setCurrentTime(time)
    }
  }

  const handleVolumeChange = (newVolume: number) => {
    if (videoRef.current) {
      videoRef.current.volume = newVolume
      setVolume(newVolume)
    }
  }

  const handleMute = () => {
    if (videoRef.current) {
      videoRef.current.muted = !videoRef.current.muted
    }
  }

  const handleFullscreen = () => {
    const container = videoRef.current?.parentElement
    if (!container) return

    if (!isFullscreen) {
      if (container.requestFullscreen) {
        container.requestFullscreen()
      }
    } else {
      if (document.exitFullscreen) {
        document.exitFullscreen()
      }
    }
    setIsFullscreen(!isFullscreen)
  }

  const formatTime = (seconds: number) => {
    const mins = Math.floor(seconds / 60)
    const secs = Math.floor(seconds % 60)
    return `${mins}:${secs.toString().padStart(2, '0')}`
  }

  return (
<<<<<<< HEAD
    <div className="bg-black rounded-lg overflow-hidden">
      {/* Video Container */}
      <div className="relative">
        {loading && (
          <div className="absolute inset-0 bg-black bg-opacity-50 flex items-center justify-center z-50">
            <div className="text-white">Starting session...</div>
          </div>
        )}
        
        <video
          ref={videoRef}
          className="w-full h-auto block"
          src={videoService.getStreamingUrl(video.id)}
          poster={video.thumbnailUrl ? videoService.getThumbnailUrl(video.id) : undefined}
          playsInline
          crossOrigin="anonymous"
=======
    <div className="relative bg-black rounded-lg overflow-hidden">
      {loading && (
        <div className="absolute inset-0 bg-black bg-opacity-50 flex items-center justify-center z-50">
          <div className="text-white">Starting session...</div>
        </div>
      )}
      
      <video
        ref={videoRef}
        className="w-full h-auto"
        src={videoService.getStreamingUrl(video.id)}
        poster={video.thumbnailUrl ? videoService.getThumbnailUrl(video.id) : undefined}
        playsInline
        crossOrigin="anonymous"
      />

      {/* Milestone Markers - Use milestones from unified state */}
      {(stateMilestones || video.milestones) && (
        <MilestoneMarkers
          milestones={stateMilestones || video.milestones || []}
          duration={duration}
          currentTime={currentTime}
          reachedMilestones={currentSession?.milestoneProgress?.map(mp => mp.milestoneId) || []}
>>>>>>> 25681ba6
        />
      </div>

      {/* Video Controls - Outside video, below it */}
      <VideoControls
        isPlaying={isPlaying}
        currentTime={currentTime}
        duration={duration}
        volume={volume}
        isMuted={isMuted}
        isFullscreen={isFullscreen}
        milestones={video.milestones}
        reachedMilestones={Array.from(processedMilestones)}
        onPlay={handlePlay}
        onPause={handlePause}
        onSeek={handleSeek}
        onVolumeChange={handleVolumeChange}
        onMute={handleMute}
        onFullscreen={handleFullscreen}
      />

      {/* Question Overlay */}
      {showQuestionOverlay && currentMilestone && (
        <QuestionOverlay
          milestone={currentMilestone}
          onAnswerSubmit={handleAnswerSubmit}
          onComplete={handleQuestionComplete}
        />
      )}

      {/* Milestone Notification */}
      {showMilestoneNotification && currentMilestone && (
        <div className="fixed inset-0 bg-black bg-opacity-50 flex items-center justify-center z-[90]">
          <div className="bg-white rounded-lg p-6 max-w-md text-center animate-pulse mx-4">
            <div className="inline-flex items-center justify-center w-16 h-16 rounded-full mb-4 bg-blue-100">
              <svg className="w-8 h-8 text-blue-600" fill="none" stroke="currentColor" viewBox="0 0 24 24">
                <path strokeLinecap="round" strokeLinejoin="round" strokeWidth="2" d="M9 12l2 2 4-4m6 2a9 9 0 11-18 0 9 9 0 0118 0z" />
              </svg>
            </div>
            <h3 className="text-xl font-semibold text-gray-900 mb-2">
              Milestone Reached!
            </h3>
            <p className="text-lg text-gray-700 font-medium mb-2">{currentMilestone.title}</p>
            {currentMilestone.description && (
              <p className="text-gray-600">{currentMilestone.description}</p>
            )}
            <div className="mt-4 text-sm text-gray-500">Resuming shortly...</div>
          </div>
        </div>
      )}

      {/* Video Info */}
      <div className="p-4 bg-gray-50">
        <h2 className="text-xl font-semibold text-gray-900">{video.title}</h2>
        {video.description && (
          <p className="mt-2 text-gray-600">{video.description}</p>
        )}
        
        {currentSession?.status === 'COMPLETED' && (
          <div className="mt-3 inline-flex items-center px-3 py-1 bg-green-100 text-green-800 rounded-full text-sm font-medium">
            <svg className="w-4 h-4 mr-1" fill="currentColor" viewBox="0 0 20 20">
              <path fillRule="evenodd" d="M10 18a8 8 0 100-16 8 8 0 000 16zm3.707-9.293a1 1 0 00-1.414-1.414L9 10.586 7.707 9.293a1 1 0 00-1.414 1.414l2 2a1 1 0 001.414 0l4-4z" clipRule="evenodd" />
            </svg>
            Completed
          </div>
<<<<<<< HEAD
        )}
=======
          
          <div>
            {/* Use metadata from unified state for accurate counts */}
            {metadata ? (
              <span>
                {metadata.totalMilestones} milestones, {metadata.totalQuestions} questions
              </span>
            ) : (
              video._count && (
                <span>{video._count.milestones} interactive moments</span>
              )
            )}
          </div>
        </div>
>>>>>>> 25681ba6
      </div>
    </div>
  )
}<|MERGE_RESOLUTION|>--- conflicted
+++ resolved
@@ -2,6 +2,7 @@
 import type { Video, VideoSession, Milestone } from '../../services/video'
 import { videoService } from '../../services/video'
 import { QuestionOverlay } from './QuestionOverlay'
+import { MilestoneMarkers } from './MilestoneMarkers'
 import { VideoControls } from './VideoControls'
 import { useVideoState } from '../../hooks/useVideoState'
 import { useVideoStateManager } from '../../contexts/VideoStateContext'
@@ -13,7 +14,7 @@
   onProgressUpdate: (sessionId: string, currentTime: number, totalWatchTime: number) => Promise<void>
   onMilestoneReached: (sessionId: string, milestoneId: string, timestamp: number) => Promise<void>
   onAnswerSubmit: (sessionId: string, questionId: string, answer: string, milestoneId: string) => Promise<{ isCorrect: boolean; explanation?: string }>
-  onSessionComplete: (sessionId: string, finalTime: number, totalWatchTime: number) => Promise<VideoSession | void>
+  onSessionComplete: (sessionId: string, finalTime: number, totalWatchTime: number) => Promise<void>
 }
 
 export function VideoPlayer({
@@ -36,28 +37,19 @@
   const [totalWatchTime, setTotalWatchTime] = useState(0)
   const [currentMilestone, setCurrentMilestone] = useState<Milestone | null>(null)
   const [showQuestionOverlay, setShowQuestionOverlay] = useState(false)
-  const [showMilestoneNotification, setShowMilestoneNotification] = useState(false)
   const [volume, setVolume] = useState(1)
   const [isMuted, setIsMuted] = useState(false)
   const [isFullscreen, setIsFullscreen] = useState(false)
   const [loading, setLoading] = useState(false)
-  const [processedMilestones, setProcessedMilestones] = useState<Set<string>>(new Set())
 
   // Progress tracking
   const progressUpdateInterval = useRef<NodeJS.Timeout | undefined>(undefined)
   const lastProgressUpdate = useRef<number>(0)
-  const isProcessingMilestone = useRef<boolean>(false)
 
   useEffect(() => {
     if (session) {
       setCurrentSession(session)
       setTotalWatchTime(session.totalWatchTime)
-      
-      // Initialize processed milestones from session
-      if (session.milestoneProgress) {
-        const reached = new Set(session.milestoneProgress.map(mp => mp.milestoneId))
-        setProcessedMilestones(reached)
-      }
       
       // Resume video from last position
       if (videoRef.current && session.currentTime > 0) {
@@ -168,34 +160,16 @@
   const updateProgress = async (currentTime: number) => {
     if (!currentSession) return
 
-    // Calculate total watch time in milliseconds
-    const additionalTime = watchStartTime ? Date.now() - watchStartTime : 0
-    const currentWatchTimeMs = (totalWatchTime || 0) + additionalTime
-    
-    // Convert to seconds and ensure it's a valid number
-    const totalWatchTimeSec = Math.floor(currentWatchTimeMs / 1000) || 0
+    const currentWatchTime = totalWatchTime + (watchStartTime ? Date.now() - watchStartTime : 0)
     
     try {
-      await onProgressUpdate(currentSession.id, currentTime, totalWatchTimeSec)
+      await onProgressUpdate(currentSession.id, currentTime, Math.floor(currentWatchTime / 1000))
     } catch (error) {
       console.error('Failed to update progress:', error)
     }
   }
 
   const checkForMilestones = (currentTime: number) => {
-<<<<<<< HEAD
-    if (!video.milestones || isProcessingMilestone.current) return
-    
-    // Find the next unprocessed milestone within range
-    const milestone = video.milestones.find(m => {
-      // Skip if already processed
-      if (processedMilestones.has(m.id)) return false
-      
-      // Check if we've reached this milestone (with small tolerance)
-      const tolerance = 0.5
-      return currentTime >= m.timestamp - tolerance && currentTime <= m.timestamp + tolerance
-    })
-=======
     // Use milestones from unified state instead of video prop
     const milestones = stateMilestones || video.milestones || []
     if (milestones.length === 0 || showQuestionOverlay) return
@@ -206,57 +180,32 @@
       Math.abs(currentTime - m.timestamp) <= 1 && // Within 1 second
       !reachedMilestones.includes(m.id)
     )
->>>>>>> 25681ba6
 
     if (milestone) {
-      // Mark as processing and processed immediately to prevent re-triggering
-      isProcessingMilestone.current = true
-      setProcessedMilestones(prev => new Set(prev).add(milestone.id))
       handleMilestoneReached(milestone)
     }
   }
 
   const handleMilestoneReached = async (milestone: Milestone) => {
-    if (!currentSession) {
-      isProcessingMilestone.current = false
-      return
-    }
+    if (!currentSession) return
 
     try {
-      // Pause video for all milestone types
-      if (videoRef.current) {
+      // Pause video for quiz milestones
+      if (milestone.type === 'QUIZ' && videoRef.current) {
         videoRef.current.pause()
       }
 
-      // Mark milestone as reached in backend
+      // Mark milestone as reached
       await onMilestoneReached(currentSession.id, milestone.id, milestone.timestamp)
       
       setCurrentMilestone(milestone)
       
-      // Determine action based on milestone type
-      if (milestone.type === 'QUIZ' || (milestone.questions && milestone.questions.length > 0)) {
-        // Show question overlay for quiz milestones
+      // Show question overlay for quiz milestones
+      if (milestone.type === 'QUIZ' && milestone.questions && milestone.questions.length > 0) {
         setShowQuestionOverlay(true)
-      } else {
-        // For PAUSE or CHECKPOINT milestones without questions
-        setShowMilestoneNotification(true)
-        
-        // Auto-resume after notification for non-quiz milestones
-        setTimeout(() => {
-          setShowMilestoneNotification(false)
-          setCurrentMilestone(null)
-          
-          if (videoRef.current) {
-            // Skip past the milestone and resume
-            videoRef.current.currentTime = milestone.timestamp + 1
-            videoRef.current.play()
-          }
-          isProcessingMilestone.current = false
-        }, 2000) // 2 second pause for non-quiz milestones
       }
     } catch (error) {
       console.error('Failed to mark milestone:', error)
-      isProcessingMilestone.current = false
     }
   }
 
@@ -276,36 +225,26 @@
 
   const handleQuestionComplete = () => {
     setShowQuestionOverlay(false)
+    setCurrentMilestone(null)
     
-    // Resume playback
-    setTimeout(() => {
-      if (videoRef.current && currentMilestone) {
-        // Skip past the milestone to avoid re-triggering
-        videoRef.current.currentTime = currentMilestone.timestamp + 1
-        videoRef.current.play()
-      }
-      setCurrentMilestone(null)
-      isProcessingMilestone.current = false
-    }, 300)
+    // Resume video
+    if (videoRef.current) {
+      videoRef.current.play()
+    }
   }
 
   const handleVideoComplete = async () => {
     if (!currentSession) return
 
     updateWatchTime()
-    const finalWatchTime = (totalWatchTime || 0) + (watchStartTime ? Date.now() - watchStartTime : 0)
-    const finalWatchTimeSec = Math.floor(finalWatchTime / 1000) || 0
+    const finalWatchTime = totalWatchTime + (watchStartTime ? Date.now() - watchStartTime : 0)
 
     try {
-      const completedSession = await onSessionComplete(
+      await onSessionComplete(
         currentSession.id,
-        duration || 0,
-        finalWatchTimeSec
+        duration,
+        Math.floor(finalWatchTime / 1000)
       )
-      // Update the local session state with the completed session data
-      if (completedSession) {
-        setCurrentSession(completedSession)
-      }
     } catch (error) {
       console.error('Failed to complete session:', error)
     }
@@ -319,12 +258,6 @@
         const newSession = await onSessionStart(video.id)
         setCurrentSession(newSession)
         setTotalWatchTime(newSession.totalWatchTime)
-        
-        // Initialize processed milestones from new session
-        if (newSession.milestoneProgress) {
-          const reached = new Set(newSession.milestoneProgress.map(mp => mp.milestoneId))
-          setProcessedMilestones(reached)
-        }
       } catch (error) {
         console.error('Failed to start session:', error)
         setLoading(false)
@@ -387,24 +320,6 @@
   }
 
   return (
-<<<<<<< HEAD
-    <div className="bg-black rounded-lg overflow-hidden">
-      {/* Video Container */}
-      <div className="relative">
-        {loading && (
-          <div className="absolute inset-0 bg-black bg-opacity-50 flex items-center justify-center z-50">
-            <div className="text-white">Starting session...</div>
-          </div>
-        )}
-        
-        <video
-          ref={videoRef}
-          className="w-full h-auto block"
-          src={videoService.getStreamingUrl(video.id)}
-          poster={video.thumbnailUrl ? videoService.getThumbnailUrl(video.id) : undefined}
-          playsInline
-          crossOrigin="anonymous"
-=======
     <div className="relative bg-black rounded-lg overflow-hidden">
       {loading && (
         <div className="absolute inset-0 bg-black bg-opacity-50 flex items-center justify-center z-50">
@@ -428,11 +343,10 @@
           duration={duration}
           currentTime={currentTime}
           reachedMilestones={currentSession?.milestoneProgress?.map(mp => mp.milestoneId) || []}
->>>>>>> 25681ba6
         />
-      </div>
-
-      {/* Video Controls - Outside video, below it */}
+      )}
+
+      {/* Video Controls */}
       <VideoControls
         isPlaying={isPlaying}
         currentTime={currentTime}
@@ -440,8 +354,6 @@
         volume={volume}
         isMuted={isMuted}
         isFullscreen={isFullscreen}
-        milestones={video.milestones}
-        reachedMilestones={Array.from(processedMilestones)}
         onPlay={handlePlay}
         onPause={handlePause}
         onSeek={handleSeek}
@@ -459,27 +371,6 @@
         />
       )}
 
-      {/* Milestone Notification */}
-      {showMilestoneNotification && currentMilestone && (
-        <div className="fixed inset-0 bg-black bg-opacity-50 flex items-center justify-center z-[90]">
-          <div className="bg-white rounded-lg p-6 max-w-md text-center animate-pulse mx-4">
-            <div className="inline-flex items-center justify-center w-16 h-16 rounded-full mb-4 bg-blue-100">
-              <svg className="w-8 h-8 text-blue-600" fill="none" stroke="currentColor" viewBox="0 0 24 24">
-                <path strokeLinecap="round" strokeLinejoin="round" strokeWidth="2" d="M9 12l2 2 4-4m6 2a9 9 0 11-18 0 9 9 0 0118 0z" />
-              </svg>
-            </div>
-            <h3 className="text-xl font-semibold text-gray-900 mb-2">
-              Milestone Reached!
-            </h3>
-            <p className="text-lg text-gray-700 font-medium mb-2">{currentMilestone.title}</p>
-            {currentMilestone.description && (
-              <p className="text-gray-600">{currentMilestone.description}</p>
-            )}
-            <div className="mt-4 text-sm text-gray-500">Resuming shortly...</div>
-          </div>
-        </div>
-      )}
-
       {/* Video Info */}
       <div className="p-4 bg-gray-50">
         <h2 className="text-xl font-semibold text-gray-900">{video.title}</h2>
@@ -487,16 +378,21 @@
           <p className="mt-2 text-gray-600">{video.description}</p>
         )}
         
-        {currentSession?.status === 'COMPLETED' && (
-          <div className="mt-3 inline-flex items-center px-3 py-1 bg-green-100 text-green-800 rounded-full text-sm font-medium">
-            <svg className="w-4 h-4 mr-1" fill="currentColor" viewBox="0 0 20 20">
-              <path fillRule="evenodd" d="M10 18a8 8 0 100-16 8 8 0 000 16zm3.707-9.293a1 1 0 00-1.414-1.414L9 10.586 7.707 9.293a1 1 0 00-1.414 1.414l2 2a1 1 0 001.414 0l4-4z" clipRule="evenodd" />
-            </svg>
-            Completed
+        <div className="mt-4 flex items-center justify-between text-sm text-gray-500">
+          <div>
+            {currentSession ? (
+              <span>
+                Progress: {formatTime(currentTime)} / {formatTime(duration)}
+                {currentSession.status === 'COMPLETED' && (
+                  <span className="ml-2 px-2 py-1 bg-green-100 text-green-800 rounded-full text-xs">
+                    Completed
+                  </span>
+                )}
+              </span>
+            ) : (
+              <span>Duration: {formatTime(duration)}</span>
+            )}
           </div>
-<<<<<<< HEAD
-        )}
-=======
           
           <div>
             {/* Use metadata from unified state for accurate counts */}
@@ -511,7 +407,6 @@
             )}
           </div>
         </div>
->>>>>>> 25681ba6
       </div>
     </div>
   )
